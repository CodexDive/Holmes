from importlib.metadata import version
from typing import Callable

import torch
import transformer_engine as te
from pkg_resources import packaging

from megatron.core.parallel_state import get_tensor_model_parallel_group
from megatron.core.tensor_parallel import get_cuda_rng_tracker
from megatron.core.transformer.enums import AttnMaskType
from megatron.core.transformer.transformer_config import TransformerConfig


def _get_extra_te_kwargs(config: TransformerConfig):
    extra_transformer_engine_kwargs = {}
    from importlib.metadata import version

    from pkg_resources import packaging

    te_version = packaging.version.Version(version("transformer-engine"))
    if te_version >= packaging.version.Version("0.12.0"):
        if config.use_cpu_initialization:
            extra_transformer_engine_kwargs["device"] = 'cpu'
        else:
            extra_transformer_engine_kwargs["device"] = torch.cuda.current_device()
    return extra_transformer_engine_kwargs


class TENorm:
    """
    A conditional wrapper to initialize an instance of Transformer-Engine's
    `LayerNorm` or `RMSNorm` based on input
    """

    def __new__(
        cls,
        config: TransformerConfig,
        hidden_size: int,
        eps: float = 1e-5,
        sequence_parallel: bool = False,
        normalization: str = "LayerNorm",
        **kwargs
    ):
        if normalization == "LayerNorm":
            instance = te.pytorch.LayerNorm(
                hidden_size=hidden_size,
                eps=eps,
                sequence_parallel=sequence_parallel,
                **_get_extra_te_kwargs(config),
            )
        elif normalization == "RMSNorm":
            assert hasattr(
                te.pytorch, "RMSNorm"
            ), "Transformer-Engine >= v0.11 required to use this feature"
            instance = te.pytorch.RMSNorm(
                hidden_size=hidden_size,
                eps=eps,
                sequence_parallel=sequence_parallel,
                **_get_extra_te_kwargs(config),
            )
        else:
            raise Exception('Only LayerNorm and RMSNorm are curently supported')

        return instance


class TELinear(te.pytorch.Linear):
    """
    Wrapper for the Transformer-Engine's `Linear` layer.

    Note that if Megatron's parallel_state has not been initialized
    yet, the tp_group passed to TE will be None and must be set later
    via set_tensor_parallel_group().
    """

    def __init__(
        self,
        input_size: int,
        output_size: int,
        config: TransformerConfig,
        parallel_mode: str,
        init_method: Callable,
        *,
        bias: bool = True,
        skip_bias_add: bool = False,
        **kwargs
    ):
        self.config = config

        # TE returns a zero length Tensor when bias=False and
        # return_bias=True, but we prefer None.  So in that case we
        # tell TE to not return the bias, and return None
        # ourselves. This way our forward always returns two values
        # and we don't have to deal with the zero length Tensor.
        self.te_return_bias = skip_bias_add and bias

        super().__init__(
            in_features=input_size,
            out_features=output_size,
            sequence_parallel=self.config.sequence_parallel,
            fuse_wgrad_accumulation=self.config.gradient_accumulation_fusion,
            tp_group=get_tensor_model_parallel_group(check_initialized=False),
            tp_size=self.config.tensor_model_parallel_size,
            get_rng_state_tracker=get_cuda_rng_tracker,
            init_method=init_method,
            params_dtype=self.config.params_dtype,
            parallel_mode=parallel_mode,
            bias=bias,
            return_bias=self.te_return_bias,
            **_get_extra_te_kwargs(config),
            **kwargs,
        )

    def forward(self, x):
        out = super().forward(x)

        # TE only returns a tuple when return_bias is True, otherwise
        # it returns a single Tensor, we always want to return two
        # values regardless of the arguments.
        if self.te_return_bias:
            return out
        return out, None


class TELayerNormColumnParallelLinear(te.pytorch.LayerNormLinear):
    """
    Wrapper for the Transformer-Engine's `LayerNormLinear` layer that combines
    layernorm and linear layers
    """

    def __init__(
        self,
        input_size: int,
        output_size: int,
        config: TransformerConfig,
        init_method: Callable,
        bias: bool,
        skip_bias_add: bool,
        **kwargs
    ):
        self.config = config
        # TE returns a zero length Tensor when bias=False and
        # return_bias=True, but we prefer None.  So in that case we
        # tell TE to not return the bias, and return None
        # ourselves. This way our forward always returns two values
        # and we don't have to deal with the zero length Tensor.
        self.te_return_bias = skip_bias_add and bias

        # Only Transformer-Engine version >= 0.11.0 supports `RMSNorm`
        te_version = packaging.version.Version(version("transformer-engine"))
        if te_version >= packaging.version.Version("0.11.0"):
            kwargs["normalization"] = self.config.normalization

        super().__init__(
            in_features=input_size,
            out_features=output_size,
            bias=bias,
            sequence_parallel=self.config.sequence_parallel,
            fuse_wgrad_accumulation=self.config.gradient_accumulation_fusion,
            tp_group=get_tensor_model_parallel_group(check_initialized=False),
            tp_size=self.config.tensor_model_parallel_size,
            get_rng_state_tracker=get_cuda_rng_tracker,
            init_method=init_method,
            params_dtype=self.config.params_dtype,
            parallel_mode="column",
            return_bias=self.te_return_bias,
            **_get_extra_te_kwargs(config),
            **kwargs,
        )

    def forward(self, x):
        out = super().forward(x)

        # TE only returns a tuple when return_bias is True, otherwise
        # it returns a single Tensor, we always want to return two
        # values regardless of the arguments.
        if self.te_return_bias:
            return out
        return out, None


class TEColumnParallelLinear(TELinear):
    """
    Wrapper for the Transformer-Engine's `Linear` layer but specialized similar
    to megatron's `ColumnParallelLinear` layer.
    """

    def __init__(self, input_size: int, output_size: int, config: TransformerConfig, **kwargs):
        self.config = config
        super().__init__(
            input_size=input_size,
            output_size=output_size,
            config=self.config,
            parallel_mode="column",
            **kwargs,
        )


class TERowParallelLinear(TELinear):
    """
    Wrapper for the Transformer-Engine's `Linear` layer but specialized similar
    to megatron's `RowParallelLinear` layer.
    """

    def __init__(self, input_size: int, output_size: int, config: TransformerConfig, **kwargs):
        self.config = config
        super().__init__(
            input_size=input_size,
            output_size=output_size,
            config=self.config,
            parallel_mode="row",
            **kwargs,
        )


class TEDotProductAttention(te.pytorch.DotProductAttention):
    """
    Wrapper for the Transformer-Engine's `DotProductAttention` layer that also
    has "flash attention" enabled.

    Note that if Megatron's parallel_state has not been initialized
    yet, the tp_group passed to TE will be None and must be set later
    via set_tensor_parallel_group().
    """

    def __init__(
        self,
        config: TransformerConfig,
        layer_number: int = 1,
        attn_mask_type: AttnMaskType = AttnMaskType.padding,
        **kwargs
    ):
        self.config = config
        super().__init__(
            num_attention_heads=self.config.num_attention_heads,
            kv_channels=self.config.kv_channels,
            attention_dropout=self.config.attention_dropout,
            layer_number=layer_number,
            attn_mask_type=attn_mask_type.name,
            sequence_parallel=self.config.sequence_parallel,
            tp_size=self.config.tensor_model_parallel_size,
            get_rng_state_tracker=get_cuda_rng_tracker,
            tp_group=get_tensor_model_parallel_group(check_initialized=False),
<<<<<<< HEAD
            **kwargs
        )


class TELayerNormMLP(te.pytorch.LayerNormMLP):
    """
    Wrapper for the Transformer-Engine's `LayerNormMLP` layer that combines
    `LayerNorm` and the MLP (2 x feedforward layers) into a single module which
    is performance-efficient as it removes the unnecessary FP8 -> FP32 casts.
    """

    def __init__(self, config: TransformerConfig, **kwargs):
        self.config = config

        # Only Transformer-Engine version >= 0.11.0 supports `RMSNorm`
        te_version = packaging.version.Version(version("transformer-engine"))
        if te_version >= packaging.version.Version("0.11.0"):
            kwargs["normalization"] = self.config.normalization

        super().__init__(
            self.config.hidden_size,
            self.config.ffn_hidden_size,
            self.config.layernorm_epsilon,
            fuse_wgrad_accumulation=self.config.gradient_accumulation_fusion,
            tp_group=get_tensor_model_parallel_group(check_initialized=False),
            tp_size=self.config.tensor_model_parallel_size,
            get_rng_state_tracker=get_cuda_rng_tracker,
            init_method=self.config.init_method,
            params_dtype=self.config.params_dtype,
            return_bias=not self.config.add_bias_linear,
            **kwargs
        )

    def forward(self, x):
        out = super().forward(x)

        # TE only returns a tuple when return_bias is True, otherwise
        # it returns a single Tensor, we always want to return two
        # values regardless of the arguments.
        if isinstance(out, (list, tuple)):
            return out
        return out, None
=======
            **kwargs,
        )
>>>>>>> 1b1a798b
<|MERGE_RESOLUTION|>--- conflicted
+++ resolved
@@ -241,8 +241,7 @@
             tp_size=self.config.tensor_model_parallel_size,
             get_rng_state_tracker=get_cuda_rng_tracker,
             tp_group=get_tensor_model_parallel_group(check_initialized=False),
-<<<<<<< HEAD
-            **kwargs
+            **kwargs,
         )
 
 
@@ -283,8 +282,4 @@
         # values regardless of the arguments.
         if isinstance(out, (list, tuple)):
             return out
-        return out, None
-=======
-            **kwargs,
-        )
->>>>>>> 1b1a798b
+        return out, None